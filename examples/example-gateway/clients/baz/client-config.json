{
	"name": "baz",
	"type": "tchannel",
	"config": {
		"thriftFile": "clients/baz/baz.thrift",
		"thriftFileSha": "{{placeholder}}",
		"exposedMethods": {
<<<<<<< HEAD
			"Call": "SimpleService::Call",
			"Compare": "SimpleService::Compare",
			"DeliberateDiffNoop": "SimpleService::SillyNoop",
			"Echo": "SecondService::Echo",
			"Ping": "SimpleService::Ping"
=======
			"Call": "SimpleService::call",
			"Compare": "SimpleService::compare",
			"Ping": "SimpleService::ping",
			"DeliberateDiffNoop": "SimpleService::sillyNoop",

			"EchoI8": "SecondService::echoI8",
			"EchoI16": "SecondService::echoI16",
			"EchoI32": "SecondService::echoI32",
			"EchoI64": "SecondService::echoI64",
			"EchoDouble": "SecondService::echoDouble",
			"EchoBool": "SecondService::echoBool",
			"EchoBinary": "SecondService::echoBinary",
			"EchoString": "SecondService::echoString",
			"EchoEnum": "SecondService::echoEnum",
			"EchoTypedef": "SecondService::echoTypedef",
			"EchoStringSet": "SecondService::echoStringSet",
			"EchoStructSet": "SecondService::echoStructSet",
			"EchoStringList": "SecondService::echoStringList",
			"EchoStructList": "SecondService::echoStructList",
			"EchoStringMap": "SecondService::echoStringMap",
			"EchoStructMap": "SecondService::echoStructMap"
>>>>>>> fb477629
		}
	}
}<|MERGE_RESOLUTION|>--- conflicted
+++ resolved
@@ -5,18 +5,9 @@
 		"thriftFile": "clients/baz/baz.thrift",
 		"thriftFileSha": "{{placeholder}}",
 		"exposedMethods": {
-<<<<<<< HEAD
-			"Call": "SimpleService::Call",
-			"Compare": "SimpleService::Compare",
-			"DeliberateDiffNoop": "SimpleService::SillyNoop",
-			"Echo": "SecondService::Echo",
-			"Ping": "SimpleService::Ping"
-=======
 			"Call": "SimpleService::call",
 			"Compare": "SimpleService::compare",
-			"Ping": "SimpleService::ping",
 			"DeliberateDiffNoop": "SimpleService::sillyNoop",
-
 			"EchoI8": "SecondService::echoI8",
 			"EchoI16": "SecondService::echoI16",
 			"EchoI32": "SecondService::echoI32",
@@ -32,8 +23,8 @@
 			"EchoStringList": "SecondService::echoStringList",
 			"EchoStructList": "SecondService::echoStructList",
 			"EchoStringMap": "SecondService::echoStringMap",
-			"EchoStructMap": "SecondService::echoStructMap"
->>>>>>> fb477629
+			"EchoStructMap": "SecondService::echoStructMap",
+            "Ping": "SimpleService::ping"
 		}
 	}
 }